--- conflicted
+++ resolved
@@ -12,12 +12,9 @@
 UnitfulAstro = "6112ee07-acf9-5e0f-b108-d242c714bf9f"
 
 [compat]
-<<<<<<< HEAD
 QuadGK = "2"
-=======
 UnitfulAstro = "1"
 Documenter = "1"
->>>>>>> 1b7d644c
 julia = "1.8"
 
 [extras]
