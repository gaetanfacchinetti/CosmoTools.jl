name = "CosmoTools"
uuid = "fab82211-602b-461d-8fab-2b676713216d"
authors = ["Gaétan Facchinetti"]
version = "1.0.0-DEV"

[deps]
Documenter = "e30172f5-a6a5-5a46-863b-614d45cd2de4"
PhysicalConstants = "5ad8b20f-a522-5ce9-bfc9-ddf1d5bda6ab"
QuadGK = "1fd47b50-473d-5c70-9696-f719f8f3bcdc"
Roots = "f2b01f46-fcfa-551c-844a-d8ac1e96c665"
Unitful = "1986cc42-f94f-5a68-af5c-568840ba703d"
UnitfulAstro = "6112ee07-acf9-5e0f-b108-d242c714bf9f"

[compat]
<<<<<<< HEAD
Unitful = "1"
=======
QuadGK = "2"
UnitfulAstro = "1"
Documenter = "1"
>>>>>>> a47afc27
julia = "1.8"

[extras]
Test = "8dfed614-e22c-5e08-85e1-65c5234f0b40"

[targets]
test = ["Test"]<|MERGE_RESOLUTION|>--- conflicted
+++ resolved
@@ -12,13 +12,10 @@
 UnitfulAstro = "6112ee07-acf9-5e0f-b108-d242c714bf9f"
 
 [compat]
-<<<<<<< HEAD
 Unitful = "1"
-=======
 QuadGK = "2"
 UnitfulAstro = "1"
 Documenter = "1"
->>>>>>> a47afc27
 julia = "1.8"
 
 [extras]
