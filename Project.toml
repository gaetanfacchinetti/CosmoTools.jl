name = "CosmoTools"
uuid = "fab82211-602b-461d-8fab-2b676713216d"
authors = ["Gaétan Facchinetti"]
version = "1.0.0-DEV"

[deps]
Documenter = "e30172f5-a6a5-5a46-863b-614d45cd2de4"
PhysicalConstants = "5ad8b20f-a522-5ce9-bfc9-ddf1d5bda6ab"
QuadGK = "1fd47b50-473d-5c70-9696-f719f8f3bcdc"
Roots = "f2b01f46-fcfa-551c-844a-d8ac1e96c665"
Unitful = "1986cc42-f94f-5a68-af5c-568840ba703d"
UnitfulAstro = "6112ee07-acf9-5e0f-b108-d242c714bf9f"

[compat]
<<<<<<< HEAD
Roots = "2"
=======
Unitful = "1"
QuadGK = "2"
UnitfulAstro = "1"
Documenter = "1"
>>>>>>> 54d404dc
julia = "1.8"

[extras]
Test = "8dfed614-e22c-5e08-85e1-65c5234f0b40"

[targets]
test = ["Test"]<|MERGE_RESOLUTION|>--- conflicted
+++ resolved
@@ -12,14 +12,11 @@
 UnitfulAstro = "6112ee07-acf9-5e0f-b108-d242c714bf9f"
 
 [compat]
-<<<<<<< HEAD
 Roots = "2"
-=======
 Unitful = "1"
 QuadGK = "2"
 UnitfulAstro = "1"
 Documenter = "1"
->>>>>>> 54d404dc
 julia = "1.8"
 
 [extras]
